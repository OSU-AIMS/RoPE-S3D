# DeepPoseRobot, an implementation of DeepPoseKit

To see rendering examples, open [Render_Examples.md](https://github.com/AdamExley/DeepPoseRobot/blob/main/Render_Examples.md)

This is an adaptation of both [DeepPoseKit](https://deepposekit.org) and [PixelLib](https://github.com/ayoolaolafenwa/PixelLib) to predict robot joint angles.

The robot is isolated from the background using PixelLib and then the keypoint locations of the robot are predicted using a DeepPoseKit model.

Visualization uses the [Turbo Colormap](https://ai.googleblog.com/2019/08/turbo-improved-rainbow-colormap-for.html).

3D Rendering is done via [Pyrender](https://github.com/mmatl/pyrender), which facilitates automatic keypoint and segmentation annotation

# Usage

The following are the main steps that must be taken to train a new model:
1. Configure meshes
2. Create and configure a skeleton
3. Create a dataset
4. Align the dataset
5. Perform automatic annotation
6. Train the model

## Meshes

Meshes are loaded from a robot's URDF.

The URDF can be changed via the wizard: ```python wizard.py```

The mesh for each joint, as well as that mesh's specific name, is specified in ```mesh_config.json``` in the ```data``` directory.

More details about mesh configuration can be found in that directory's README.

## Skeletons

Skeletons contain the basic information for keypoint rendering, detection, and usage.

They consist of a ```.csv``` and ```.json``` file.

A skeleton is created by first creating a CSV per DeepPoseKit's standards, which then is used to produce a JSON template. The JSON then allows you to configure the relative position of each keypoint to each joint, as well as how each keypoint is used to predict joint angles.

To create a skeleton, follow the instructions in the wizard: ```python wizard.py```

## Datasets

Datasets are expected to contain RGB images in a ```.png``` format with accopanying depthmaps in a ```.npy``` array file, and a ```.json``` information file.

To build, or recompile a dataset, simply run the wizard with arguments:
```bash
python wizard.py dataset_name [-rebuild] [-recompile]
```
With ```-rebuild``` recreating the dataset from the raw data directly, and with ```-recompile``` reprocessing the dataset from the raw data stored in the dataset itself.

## Automatic Annotation

### Alignment

Before running any automatic annotation, first align the dataset with the render using the Aligner found in the wizard: ```python wizard.py```

1. Select Dataset
2. Click "Align"

### Annotation

Then, use the automatic annotation script:

```bash
python annotate_auto.py dataset_name skeleton_name [-no_preview] [-no_seg] [-no_key]
```

## Training

Training for segmentation and keypoint detetction are done independently.

Keypoint:
```bash
python train_keypoint.py dataset_name skeleton_name [--model] [--batch] [--valid]

model in ["CutResnet","CutMobilenet","CutDensenet","StackedDensenet","LEAP","StackedHourglass"]
```

Segmentation:
```bash
python train_seg.py dataset_name skeleton_name [--batch] [--valid]
```

# Installation

This requires [Tensorflow](https://github.com/tensorflow/tensorflow) for both segmentation and pose estimation. [Tensorflow](https://github.com/tensorflow/tensorflow) should be manually installed, along with CUDA and cuDNN according to the [Tensorflow Installation Instructions](https://www.tensorflow.org/install).

It is reccommended to **not** install CUDA with Visual Studio integration.

The reccommended versions are:

For *Training*: Tensorflow 2.0.0, [CUDA 10.0](https://developer.nvidia.com/cuda-10.0-download-archive), [cuDNN 8.0.4](https://developer.nvidia.com/rdp/cudnn-archive)

For *Inference*: Tensorflow 2.4.1, [CUDA 11.0](https://developer.nvidia.com/cuda-11.0-download-archive), [cuDNN 8.0.4](https://developer.nvidia.com/rdp/cudnn-archive)

***NOTE:*** Training DeepPoseKit **does not** work on Tensorflow 2.4.1. It is suggested to use different environments for training and inference.

## Installing with Anaconda on Windows

To use DeepPoseKit on Windows, you must first manually install `Shapely`, one of the dependencies for the [imgaug package](https://github.com/aleju/imgaug):
```bash
conda install -c conda-forge shapely
```

Install requirements with pip:
```bash
pip install --upgrade --r requirements.txt
```
<<<<<<< HEAD
Sometimes Pixellib will not work after all installations have been completed when using Tensorflow 2.0.0. To fix this error, upgrade and downgrade Tensorflow.

```bash
pip install --upgrade tensorflow-gpu
pip install --upgrade tensorflow-gpu==2.0.0
```
=======
>>>>>>> fa03e4f8

# License

Released under a Apache 2.0 License. See [LICENSE](https://github.com/jgraving/deepposekit/blob/master/LICENSE) for details.<|MERGE_RESOLUTION|>--- conflicted
+++ resolved
@@ -108,15 +108,13 @@
 ```bash
 pip install --upgrade --r requirements.txt
 ```
-<<<<<<< HEAD
+
 Sometimes Pixellib will not work after all installations have been completed when using Tensorflow 2.0.0. To fix this error, upgrade and downgrade Tensorflow.
 
 ```bash
 pip install --upgrade tensorflow-gpu
 pip install --upgrade tensorflow-gpu==2.0.0
 ```
-=======
->>>>>>> fa03e4f8
 
 # License
 
